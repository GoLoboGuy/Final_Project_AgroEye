--- conflicted
+++ resolved
@@ -1,8 +1,3 @@
 [Part_C] # Model : Classification Model 작업 공간입니다.
-<<<<<<< HEAD
-250822 새브랜치 Part_C2 생성 및 모델 3개 업로드
-=======
 
-0812 새 레포지에 브랜치 Part_C 만들고 첫 푸쉬
-0812 첫 푸쉬 하고 가지 잘 나가는지 두번째 푸쉬
->>>>>>> 31c0e8e9
+250822 새브랜치 Part_C2 생성 및 모델 3개 업로드